<view class="main">
    <view class="goods-box">
        <image src="{{goods.image}}" class="goods-thumb"></image>
        
        <view bindtap="addToCart">
            <view class="carts-icon {{scaleCart?'on':''}}">
                <image src="{{goods.image}}"></image>
                <text class="carts-icon-num" wx:if="{{hasCarts}}">{{totalNum}}</text>
            </view>
        </view>
        
        <view class="goods-operation">
            <text class="goods-operation-add" bindtap="lessCount">-</text>
<<<<<<< HEAD
            <text class="goods-operation-num">Quantity:  {{num}}</text>
=======
            <text class="goods-operation-num"> Quantity  {{num}}</text>
>>>>>>> 9e767b9d
            <text class="goods-operation-add" bindtap="addCount">+</text>
            <image src="/image/cart1.png"  class="goods-cart-img" bindtap="addNumber"></image>
        </view>
        <image wx:if="{{show}}" src="/image/cart1.png" class="to-carts-icon"></image>
        <view class="goods-stock">{{goods.stock}}</view>
        <view class="goods-title">{{goods.title}}</view>
        <view class="goods-price">$ {{goods.price}}</view>
    </view>
    <view class="goods-tab-box">
        <view class="goods-tab-nav {{curIndex === 0 ?'on':''}}" bindtap="bindTap" data-index="0">Product Details</view>
<<<<<<< HEAD
        <view class="goods-tab-nav {{curIndex === 1 ?'on':''}}" bindtap="bindTap" data-index="1">Product Parameters</view>
        <view class="goods-tab-nav {{curIndex === 2 ?'on':''}}" bindtap="bindTap" data-index="2">Support</view>
=======
        <view class="goods-tab-nav {{curIndex === 1 ?'on':''}}" bindtap="bindTap" data-index="1">Parameters</view>
        <view class="goods-tab-nav {{curIndex === 2 ?'on':''}}" bindtap="bindTap" data-index="2">Warranty</view>
>>>>>>> 9e767b9d
        <view class="goods-content">
            <view wx:if="{{curIndex === 0}}">{{goods.detail}}</view>
            <view wx:if="{{curIndex === 1}}">{{goods.parameter}}</view>
            <view wx:if="{{curIndex === 2}}">{{goods.service}}</view>
        </view>
    </view>
</view><|MERGE_RESOLUTION|>--- conflicted
+++ resolved
@@ -11,11 +11,7 @@
         
         <view class="goods-operation">
             <text class="goods-operation-add" bindtap="lessCount">-</text>
-<<<<<<< HEAD
             <text class="goods-operation-num">Quantity:  {{num}}</text>
-=======
-            <text class="goods-operation-num"> Quantity  {{num}}</text>
->>>>>>> 9e767b9d
             <text class="goods-operation-add" bindtap="addCount">+</text>
             <image src="/image/cart1.png"  class="goods-cart-img" bindtap="addNumber"></image>
         </view>
@@ -26,13 +22,8 @@
     </view>
     <view class="goods-tab-box">
         <view class="goods-tab-nav {{curIndex === 0 ?'on':''}}" bindtap="bindTap" data-index="0">Product Details</view>
-<<<<<<< HEAD
         <view class="goods-tab-nav {{curIndex === 1 ?'on':''}}" bindtap="bindTap" data-index="1">Product Parameters</view>
         <view class="goods-tab-nav {{curIndex === 2 ?'on':''}}" bindtap="bindTap" data-index="2">Support</view>
-=======
-        <view class="goods-tab-nav {{curIndex === 1 ?'on':''}}" bindtap="bindTap" data-index="1">Parameters</view>
-        <view class="goods-tab-nav {{curIndex === 2 ?'on':''}}" bindtap="bindTap" data-index="2">Warranty</view>
->>>>>>> 9e767b9d
         <view class="goods-content">
             <view wx:if="{{curIndex === 0}}">{{goods.detail}}</view>
             <view wx:if="{{curIndex === 1}}">{{goods.parameter}}</view>
